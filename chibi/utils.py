--- conflicted
+++ resolved
@@ -233,13 +233,9 @@
             )
             return None
 
-<<<<<<< HEAD
         except ServiceResponseError as e:
             logger.error(f"{error_msg_prefix}: {e}")
-=======
-        except APIStatusError as e:
-            logger.error(f"{user_data(update)} got a status code {e.status_code} response: {e.response.text}")
->>>>>>> 61788f51
+
             await send_message(
                 update=update,
                 context=context,
